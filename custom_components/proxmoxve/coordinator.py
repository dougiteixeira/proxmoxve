--- conflicted
+++ resolved
@@ -119,7 +119,6 @@
                     f"Node {self.resource_id} unable to be found in host {self.config_entry.data[CONF_HOST]}"
                 )
 
-<<<<<<< HEAD
             api_status["status"] = node_api["status"]
             api_status["cpu"] = node_api["cpu"]
             api_status["disk_max"] = node_api["maxdisk"]
@@ -135,84 +134,82 @@
                 ProxmoxType.Node,
                 self.resource_id,
             )
-=======
-        api_path = f"nodes/{self.resource_id}/qemu"
-        qemu_status = await self.hass.async_add_executor_job(
-            poll_api,
-            self.hass,
-            self.config_entry,
-            self.proxmox,
-            api_path,
-            ProxmoxType.QEMU,
-            self.resource_id,
-        )
-        node_qemu: dict[str, Any] = {}
-        node_qemu_on: int = 0
-        node_qemu_on_list: list[str] = []
-        for qemu in qemu_status if qemu_status is not None else []:
-            if "status" in qemu and qemu["status"] == "running":
-                node_qemu_on += 1
-                node_qemu_on_list.append(f"{qemu['name']} ({qemu['vmid']})")
-        node_qemu["total"] = node_qemu_on
-        node_qemu["list"] = node_qemu_on_list
-        api_status["qemu"] = node_qemu
-
-        api_path = f"nodes/{self.resource_id}/lxc"
-        lxc_status = await self.hass.async_add_executor_job(
-            poll_api,
-            self.hass,
-            self.config_entry,
-            self.proxmox,
-            api_path,
-            ProxmoxType.LXC,
-            self.resource_id,
-        )
-        node_lxc: dict[str, Any] = {}
-        node_lxc_on: int = 0
-        node_lxc_on_list: list[str] = []
-        for lxc in lxc_status if lxc_status is not None else []:
-            if lxc["status"] == "running":
-                node_lxc_on += 1
-                node_lxc_on_list.append(f"{lxc['name']} ({lxc['vmid']})")
-        node_lxc["total"] = node_lxc_on
-        node_lxc["list"] = node_lxc_on_list
-        api_status["lxc"] = node_lxc
-
-        return ProxmoxNodeData(
-            type=ProxmoxType.Node,
-            model=api_status["cpuinfo"]["model"]
-            if (("cpuinfo" in api_status) and "model" in api_status["cpuinfo"])
-            else UNDEFINED,
-            status=api_status.get("status", UNDEFINED),
-            version=api_status["version"].get("version", UNDEFINED),
-            uptime=api_status.get("uptime", UNDEFINED),
-            cpu=api_status.get("cpu", UNDEFINED),
-            disk_total=api_status.get("disk_max", UNDEFINED),
-            disk_used=api_status.get("disk_used", UNDEFINED),
-            memory_total=api_status["memory"]["total"]
-            if (("memory" in api_status) and "total" in api_status["memory"])
-            else UNDEFINED,
-            memory_used=api_status["memory"]["used"]
-            if (("memory" in api_status) and "used" in api_status["memory"])
-            else UNDEFINED,
-            memory_free=api_status["memory"]["free"]
-            if (("memory" in api_status) and "free" in api_status["memory"])
-            else UNDEFINED,
-            swap_total=api_status["swap"]["total"]
-            if (("swap" in api_status) and "total" in api_status["swap"])
-            else UNDEFINED,
-            swap_free=api_status["swap"]["free"]
-            if (("swap" in api_status) and "free" in api_status["swap"])
-            else UNDEFINED,
-            swap_used=api_status["swap"]["used"]
-            if (("swap" in api_status) and "used" in api_status["swap"])
-            else UNDEFINED,
-            qemu_on=api_status["qemu"]["total"],
-            qemu_on_list=api_status["qemu"]["list"],
-            lxc_on=api_status["lxc"]["total"],
-            lxc_on_list=api_status["lxc"]["list"],
-        )
->>>>>>> f3176d9b
+            api_path = f"nodes/{self.resource_id}/qemu"
+            qemu_status = await self.hass.async_add_executor_job(
+                poll_api,
+                self.hass,
+                self.config_entry,
+                self.proxmox,
+                api_path,
+                ProxmoxType.QEMU,
+                self.resource_id,
+            )
+            node_qemu: dict[str, Any] = {}
+            node_qemu_on: int = 0
+            node_qemu_on_list: list[str] = []
+            for qemu in qemu_status if qemu_status is not None else []:
+                if "status" in qemu and qemu["status"] == "running":
+                    node_qemu_on += 1
+                    node_qemu_on_list.append(f"{qemu['name']} ({qemu['vmid']})")
+            node_qemu["total"] = node_qemu_on
+            node_qemu["list"] = node_qemu_on_list
+            api_status["qemu"] = node_qemu
+
+            api_path = f"nodes/{self.resource_id}/lxc"
+            lxc_status = await self.hass.async_add_executor_job(
+                poll_api,
+                self.hass,
+                self.config_entry,
+                self.proxmox,
+                api_path,
+                ProxmoxType.LXC,
+                self.resource_id,
+            )
+            node_lxc: dict[str, Any] = {}
+            node_lxc_on: int = 0
+            node_lxc_on_list: list[str] = []
+            for lxc in lxc_status if lxc_status is not None else []:
+                if lxc["status"] == "running":
+                    node_lxc_on += 1
+                    node_lxc_on_list.append(f"{lxc['name']} ({lxc['vmid']})")
+            node_lxc["total"] = node_lxc_on
+            node_lxc["list"] = node_lxc_on_list
+            api_status["lxc"] = node_lxc
+
+            return ProxmoxNodeData(
+                type=ProxmoxType.Node,
+                model=api_status["cpuinfo"]["model"]
+                if (("cpuinfo" in api_status) and "model" in api_status["cpuinfo"])
+                else UNDEFINED,
+                status=api_status.get("status", UNDEFINED),
+                version=api_status["version"].get("version", UNDEFINED),
+                uptime=api_status.get("uptime", UNDEFINED),
+                cpu=api_status.get("cpu", UNDEFINED),
+                disk_total=api_status.get("disk_max", UNDEFINED),
+                disk_used=api_status.get("disk_used", UNDEFINED),
+                memory_total=api_status["memory"]["total"]
+                if (("memory" in api_status) and "total" in api_status["memory"])
+                else UNDEFINED,
+                memory_used=api_status["memory"]["used"]
+                if (("memory" in api_status) and "used" in api_status["memory"])
+                else UNDEFINED,
+                memory_free=api_status["memory"]["free"]
+                if (("memory" in api_status) and "free" in api_status["memory"])
+                else UNDEFINED,
+                swap_total=api_status["swap"]["total"]
+                if (("swap" in api_status) and "total" in api_status["swap"])
+                else UNDEFINED,
+                swap_free=api_status["swap"]["free"]
+                if (("swap" in api_status) and "free" in api_status["swap"])
+                else UNDEFINED,
+                swap_used=api_status["swap"]["used"]
+                if (("swap" in api_status) and "used" in api_status["swap"])
+                else UNDEFINED,
+                qemu_on=api_status["qemu"]["total"],
+                qemu_on_list=api_status["qemu"]["list"],
+                lxc_on=api_status["lxc"]["total"],
+                lxc_on_list=api_status["lxc"]["list"],
+            )
 
             api_path = f"nodes/{self.resource_id}/qemu"
             qemu_status = await self.hass.async_add_executor_job(

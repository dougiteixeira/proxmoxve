--- conflicted
+++ resolved
@@ -74,78 +74,57 @@
         key=ProxmoxCommand.REBOOT,
         icon="mdi:restart",
         name="Reboot",
-<<<<<<< HEAD
+        api_category=[ProxmoxType.QEMU, ProxmoxType.LXC],
+        entity_registry_enabled_default=False,
         translation_key="reboot",
-=======
-        api_category=[ProxmoxType.QEMU, ProxmoxType.LXC],
->>>>>>> 070c9f21
-        entity_registry_enabled_default=False,
     ),
     ProxmoxButtonEntityDescription(
         key=ProxmoxCommand.START,
         icon="mdi:server",
         name="Start",
-<<<<<<< HEAD
+        api_category=[ProxmoxType.QEMU, ProxmoxType.LXC],
+        entity_registry_enabled_default=False,
         translation_key="start",
-=======
-        api_category=[ProxmoxType.QEMU, ProxmoxType.LXC],
->>>>>>> 070c9f21
-        entity_registry_enabled_default=False,
     ),
     ProxmoxButtonEntityDescription(
         key=ProxmoxCommand.SHUTDOWN,
         icon="mdi:server-off",
         name="Shutdown",
-<<<<<<< HEAD
+        api_category=[ProxmoxType.QEMU, ProxmoxType.LXC],
+        entity_registry_enabled_default=False,
         translation_key="shutdown",
-=======
-        api_category=[ProxmoxType.QEMU, ProxmoxType.LXC],
->>>>>>> 070c9f21
-        entity_registry_enabled_default=False,
     ),
     ProxmoxButtonEntityDescription(
         key=ProxmoxCommand.STOP,
         icon="mdi:stop",
         name="Stop",
-<<<<<<< HEAD
+        api_category=[ProxmoxType.QEMU, ProxmoxType.LXC],
+        entity_registry_enabled_default=False,
         translation_key="stop",
-=======
-        api_category=[ProxmoxType.QEMU, ProxmoxType.LXC],
->>>>>>> 070c9f21
-        entity_registry_enabled_default=False,
     ),
     ProxmoxButtonEntityDescription(
         key=ProxmoxCommand.RESUME,
         icon="mdi:play",
         name="Resume",
-<<<<<<< HEAD
+        api_category=ProxmoxType.QEMU,
+        entity_registry_enabled_default=False,
         translation_key="resume",
-=======
-        api_category=ProxmoxType.QEMU,
->>>>>>> 070c9f21
-        entity_registry_enabled_default=False,
     ),
     ProxmoxButtonEntityDescription(
         key=ProxmoxCommand.SUSPEND,
         icon="mdi:pause",
         name="Suspend",
-<<<<<<< HEAD
+        api_category=ProxmoxType.QEMU,
+        entity_registry_enabled_default=False,
         translation_key="suspend",
-=======
-        api_category=ProxmoxType.QEMU,
->>>>>>> 070c9f21
-        entity_registry_enabled_default=False,
     ),
     ProxmoxButtonEntityDescription(
         key=ProxmoxCommand.RESET,
         icon="mdi:restart-alert",
         name="Reset",
-<<<<<<< HEAD
+        api_category=ProxmoxType.QEMU,
+        entity_registry_enabled_default=False,
         translation_key="reset",
-=======
-        api_category=ProxmoxType.QEMU,
->>>>>>> 070c9f21
-        entity_registry_enabled_default=False,
     ),
 )
 

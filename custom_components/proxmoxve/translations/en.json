{
<<<<<<< HEAD
  "config": {
    "step": {
      "host": {
        "title": "Proxmox host information",
        "description": "Please fill out the form and then press submit when you're ready",
        "data": {
          "host": "[%key:common::config_flow::data::host%]",
          "port": "[%key:common::config_flow::data::port%]",
          "username": "[%key:common::config_flow::data::username%]",
          "password": "[%key:common::config_flow::data::password%]",
          "realm": "Realm",
          "verify_ssl": "[%key:common::config_flow::data::verify_ssl%]"
        }
      },
      "node": {
        "title": "Proxmox node selection",
        "description": "Select the Proxmox instance nodes you want to expose:",
        "data": {
          "node": "Node:"
        }
      },
      "selection_qemu_lxc": {
        "title": "Selection of Virtual Machines (QEMU) and Containers (LXC):",
        "description": "Select the virtual machines and containers to expose:",
        "data": {
          "node": "Node",
          "qemu": "Virtual Machines (QEMU)",
          "lxc": "Linux Containers (LXC)"
        }
      },
      "reauth_confirm": {
        "description": "The username or password is invalid.",
        "title": "[%key:common::config_flow::title::reauth%]",
        "data": {
          "username": "[%key:common::config_flow::data::username%]",
          "password": "[%key:common::config_flow::data::password%]"
=======
    "config": {
        "abort": {
            "already_configured": "Device is already configured",
            "no_resources": "No resources were returned for this instance.",
            "reauth_successful": "Re-authentication was successful"
        },
        "error": {
            "auth_error": "Invalid authentication",
            "cant_connect": "Failed to connect",
            "general_error": "Unexpected error",
            "invalid_port": "Invalid port number",
            "ssl_rejection": "Could not verify the SSL certificate"
        },
        "step": {
            "expose": {
                "data": {
                    "lxc": "Linux Containers (LXC)",
                    "nodes": "Nodes",
                    "qemu": "Virtual Machines (QEMU)"
                },
                "description": "Select the virtual machines and containers to expose:",
                "title": "Select the Proxmox instance nodes and Virtual Machines (QEMU) and Containers (LXC) you want to expose."
            },
            "host": {
                "data": {
                    "host": "Host",
                    "password": "Password",
                    "port": "Port",
                    "realm": "Realm",
                    "username": "Username",
                    "verify_ssl": "Verify SSL certificate"
                },
                "description": "Please fill out the form and then press submit when you're ready",
                "title": "Proxmox host information"
            },
            "reauth_confirm": {
                "data": {
                    "password": "Password",
                    "username": "Username"
                },
                "description": "The username or password is invalid.",
                "title": "Reauthenticate Integration"
            }
        }
    },
    "issues": {
        "import_already_configured": {
            "description": "The YAML configuration of instace {host}:{port} of {integration} (`{platform}`) already exists in the UI and was ignored on import.\n\nYou must remove this configuration from your `configuration.yaml` file and restart Home Assistant.",
            "title": "The instance {host}:{port} already exists in the UI, can be removed"
        },
        "import_auth_error": {
            "description": "Importing YAML configuration from {host}:{port} instance of {integration} (`{platform}`) failed due to authentication error.\n\nYou must remove this configuration from your `configuration.yaml` file, restart Home Assistant and configure it manually.",
            "title": "Error in importing YAML configuration from {host}:{port}"
        },
        "import_cant_connect": {
            "description": "Importing YAML configuration from {host}:{port} instance of {integration} (`{platform}`) failed due to connection failed.\n\nYou must remove this configuration from your `configuration.yaml` file, restart Home Assistant and configure it manually.",
            "title": "Error in importing YAML configuration from {host}:{port}"
        },
        "import_general_error": {
            "description": "Importing YAML configuration from {host}:{port} instance of {integration} (`{platform}`) failed due to unknown error.\n\nYou must remove this configuration from your `configuration.yaml` file, restart Home Assistant and configure it manually.",
            "title": "Error in importing YAML configuration from {host}:{port}"
        },
        "import_invalid_port": {
            "description": "Importing YAML configuration from {host}:{port} instance of {integration} (`{platform}`) failed due to invalid port.\n\nYou must remove this configuration from your `configuration.yaml` file, restart Home Assistant and configure it manually.",
            "title": "Error in importing YAML configuration from {host}:{port}"
        },
        "import_node_not_exist": {
            "description": "The {node} of the {host}:{port} instance of {integration} (`{platform}`) present in the YAML configuration does not exist in this instance and was ignored in the import.\n\nYou must remove this configuration from your `configuration.yaml` file and restart Home Assistant.",
            "title": "Node {node} does not exist in {host}:{port}"
        },
        "import_ssl_rejection": {
            "description": "Importing YAML configuration from {host}:{port} instance of {integration} (`{platform}`) failed due to SSL rejection.\n\nYou must remove this configuration from your `configuration.yaml` file, restart Home Assistant and configure it manually.",
            "title": "Error in importing YAML configuration from {host}:{port}"
        },
        "import_success": {
            "description": "The YAML configuration of {host}:{port} instance of {integration} (`{platform}`) has been imported into the UI automatically.\n\nCan be safely removed from your `configuration.yaml` file.",
            "title": "{host}:{port} was imported from YAML configuration"
        },
        "no_permissions": {
            "description": "The user `{user}` does not have the required permissions for all features.\n\nThe following features are not accessible by the user:\n`{errors}`\n\nCheck the user permissions as described in the documentation.",
            "title": "User `{user}` does not have the required permissions"
        },
        "resource_exception_forbiden": {
            "description": "User {user} does not have sufficient permissions to access resource {resource}.\n\nPlease check documentation and user permissions.",
            "title": "Permissions error for `{resource}`"
        },
        "resource_nonexistent": {
            "description": "{resource_type} {resource} does not exist on ({host}:{port}), remove it in integration options.\n\nThis can also be caused if the user doesn't have enough permission to access the resource.",
            "title": "{resource_type} {resource} does not exist"
        },
        "yaml_deprecated": {
            "description": "Configuration of the {integration} (`{platform}`) in YAML is deprecated and should be removed in {version}.\n\nResolve the import issues and remove the YAML configuration from your `configuration.yaml` file.",
            "title": "Configuration of the {integration} in YAML is deprecated"
>>>>>>> c3bd2fab
        }
      }
    },
    "error": {
      "auth_error": "[%key:common::config_flow::error::invalid_auth%]",
      "ssl_rejection": "Could not verify the SSL certificate",
      "cant_connect": "[%key:common::config_flow::error::cannot_connect%]",
      "general_error": "[%key:common::config_flow::error::unknown%]",
      "invalid_port": "Invalid port number"
    },
    "abort": {
      "already_configured": "[%key:common::config_flow::abort::already_configured_device%]",
      "reauth_successful": "[%key:common::config_flow::abort::reauth_successful%]",
      "no_nodes": "No nodes were returned for the host."
    }
  },
  "issues": {
    "import_success": {
      "title": "Node {node} of {host}:{port} was imported from YAML configuration",
      "description": "The YAML configuration of node {node} of {host}:{port} instance of {integration} (`{platform}`) has been imported into the UI automatically.\n\nCan be safely removed from your `configuration.yaml` file."
    },
    "import_invalid_port": {
      "title": "Error in importing YAML configuration from {host}:{port}",
      "description": "Importing YAML configuration from {host}:{port} instance of {integration} (`{platform}`) failed due to invalid port.\n\nYou must remove this configuration from your `configuration.yaml` file, restart Home Assistant and configure it manually."
    },
    "import_auth_error": {
      "title": "Error in importing YAML configuration from {host}:{port}",
      "description": "Importing YAML configuration from {host}:{port} instance of {integration} (`{platform}`) failed due to authentication error.\n\nYou must remove this configuration from your `configuration.yaml` file, restart Home Assistant and configure it manually."
    },
    "import_ssl_rejection": {
      "title": "Error in importing YAML configuration from {host}:{port}",
      "description": "Importing YAML configuration from {host}:{port} instance of {integration} (`{platform}`) failed due to SSL rejection.\n\nYou must remove this configuration from your `configuration.yaml` file, restart Home Assistant and configure it manually."
    },
    "import_cant_connect": {
      "title": "Error in importing YAML configuration from {host}:{port}",
      "description": "Importing YAML configuration from {host}:{port} instance of {integration} (`{platform}`) failed due to connection failed.\n\nYou must remove this configuration from your `configuration.yaml` file, restart Home Assistant and configure it manually."
    },
    "import_general_error": {
      "title": "Error in importing YAML configuration from {host}:{port}",
      "description": "Importing YAML configuration from {host}:{port} instance of {integration} (`{platform}`) failed due to unknown error.\n\nYou must remove this configuration from your `configuration.yaml` file, restart Home Assistant and configure it manually."
    },
<<<<<<< HEAD
    "import_already_configured": {
      "title": "The node {node} of {host}:{port} already exists in the UI, can be removed",
      "description": "The YAML configuration of the {node} of {host}:{port} instance of {integration} (`{platform}`) already exists in the UI and was ignored on import.\n\nYou must remove this configuration from your `configuration.yaml` file and restart Home Assistant."
    },
    "import_node_not_exist": {
      "title": "Node {node} does not exist in {host}:{port}",
      "description": "The {node} of the {host}:{port} instance of {integration} (`{platform}`) present in the YAML configuration does not exist in this instance and was ignored in the import.\n\nYou must remove this configuration from your `configuration.yaml` file and restart Home Assistant."
    },
    "yaml_deprecated": {
      "title": "Configuration of the {integration} in YAML is deprecated",
      "description": "Configuration of the {integration} (`{platform}`) in YAML is deprecated and should be removed in 2022.12. Resolve the import issues and remove the YAML configuration from your `configuration.yaml` file."
    }
  },
  "options": {
    "step": {
      "host": {
        "title": "Proxmox VE host information",
        "description": "[%key:component::proxmoxve::config::step::host::description%]",
        "data": {
          "username": "[%key:component::proxmoxve::config::step::host::data::username%]",
          "password": "[%key:component::proxmoxve::config::step::host::data::password%]",
          "realm": "[%key:component::proxmoxve::config::step::host::data::realm%]",
          "verify_ssl": "[%key:component::proxmoxve::config::step::host::data::verify_ssl%]"
=======
    "options": {
        "abort": {
            "changes_successful": "Changes saved successfully.",
            "no_nodes": "No nodes were returned for the host.",
            "no_nodes_to_add": "No nodes to add.",
            "no_vms": "There are no virtual machines or containers for this node, the configuration entry will be created for the node.",
            "node_already_exists": "The selected node already exists."
        },
        "error": {
            "auth_error": "Invalid authentication",
            "cant_connect": "Failed to connect",
            "general_error": "Unexpected error",
            "invalid_port": "Invalid port number",
            "ssl_rejection": "Could not verify the SSL certificate"
        },
        "step": {
            "change_expose": {
                "data": {
                    "lxc": "Linux Containers (LXC)",
                    "nodes": "Nodes",
                    "qemu": "Virtual Machines (QEMU)"
                },
                "description": "Select the virtual machines and containers to expose:",
                "title": "Select the Proxmox instance nodes and Virtual Machines (QEMU) and Containers (LXC) you want to expose."
            },
            "host_auth": {
                "data": {
                    "password": "Password",
                    "realm": "Realm",
                    "username": "Username",
                    "verify_ssl": "Verify SSL certificate"
                },
                "description": "Please fill out the form and then press submit when you're ready",
                "title": "Proxmox host information"
            },
            "menu": {
                "menu_options": {
                    "change_expose": "Add or remove Nodes, VMs or Containers",
                    "host_auth": "Change host authentication information"
                }
            }
>>>>>>> c3bd2fab
        }
      },
      "selection_qemu_lxc": {
        "title": "Selection of Virtual Machines (QEMU) and Containers (LXC):",
        "description": "Select the virtual machines (QEMU) and containers (LXC) to expose:",
        "data": {
          "node": "Node",
          "qemu": "Virtual Machines (QEMU)",
          "lxc": "Linux Containers (LXC)"
        }
      },
      "interval_update": {
        "title": "Information update interval setting:",
        "description": "Change the time (in seconds) for the information and sensors to update for each Proxmox resource:",
        "data": {
          "interval_update_host": "Host (segundos)",
          "interval_update_node": "Node (segundos)",
          "interval_update_qemu": "Virtual Machines (QEMU) (segundos)",
          "interval_update_lxc": "Linux Containers (LXC) (segundos)"
        }
      }
    },
    "error": {
      "auth_error": "[%key:component::proxmoxve::config::error::auth_error%]",
      "ssl_rejection": "[%key:component::proxmoxve::config::error::ssl_rejection%]",
      "cant_connect": "[%key:component::proxmoxve::config::error::cant_connect%]",
      "general_error": "[%key:component::proxmoxve::config::error::general_error%]",
      "invalid_port": "[%key:component::proxmoxve::config::error::invalid_port%]"
    },
    "abort": {
      "no_nodes": "No nodes were returned for the host.",
      "no_vms": "There are no virtual machines or containers for this node, the configuration entry will be created for the node.",
      "changes_successful": "Changes saved successfully."
    }
  },
  "entity": {
    "binary_sensor":{
      "status": {
        "name": "Status"
      },
      "health": {
        "name": "Health"
      }
    },
    "button": {
      "start_all": {
        "name": "Start all"
      },
      "stop_all": {
        "name": "Stop all"
      },
      "shutdown": {
        "name": "Shutdown"
      },
      "reboot": {
        "name": "Reboot"
      },
      "start": {
        "name": "Start"
      },
      "stop": {
        "name": "Stop"
      },
      "resume": {
        "name": "Resume"
      },
      "suspend": {
        "name": "Suspend"
      },
      "reset": {
        "name": "Reset"
      }
    },
    "sensor": {
      "cpu_used": {
        "name": "CPU used"
      },
      "disk_free_perc": {
        "name": "Disk free percentage"
      },
      "disk_total": {
        "name": "Disk total"
      },
      "disk_used": {
        "name": "Disk used"
      },
      "disk_used_perc": {
        "name": "Disk used percentage"
      },
      "memory_free": {
        "name": "Memory free"
      },
      "memory_free_perc": {
        "name": "Memory free percentage"
      },
      "memory_total": {
        "name": "Memory total"
      },
      "memory_used": {
        "name": "Memory used"
      },
      "memory_used_perc": {
        "name": "Memory used percentage"
      },
      "network_in": {
        "name": "Network in"
      },
      "network_out": {
        "name": "Network out"
      },
      "swap_free": {
        "name": "Swap free"
      },
      "swap_free_perc": {
        "name": "Swap free percentage"
      },
      "swap_total": {
        "name": "Swap total"
      },
      "swap_used": {
        "name": "Swap used"
      },
      "swap_used_perc": {
        "name": "Swap used percentage"
      },
      "uptime": {
        "name": "Uptime"
      }
    },
    "switch": {
      "start": {
        "name": "Start"
      },
      "stop": {
        "name": "Stop"
      }
    }
  }
}<|MERGE_RESOLUTION|>--- conflicted
+++ resolved
@@ -1,5 +1,4 @@
 {
-<<<<<<< HEAD
   "config": {
     "step": {
       "host": {
@@ -14,18 +13,11 @@
           "verify_ssl": "[%key:common::config_flow::data::verify_ssl%]"
         }
       },
-      "node": {
-        "title": "Proxmox node selection",
-        "description": "Select the Proxmox instance nodes you want to expose:",
-        "data": {
-          "node": "Node:"
-        }
-      },
-      "selection_qemu_lxc": {
-        "title": "Selection of Virtual Machines (QEMU) and Containers (LXC):",
+      "expose": {
+        "title": "Select the Proxmox instance nodes ans Virtual Machines (QEMU) and Containers (LXC) you want to expose.",
         "description": "Select the virtual machines and containers to expose:",
         "data": {
-          "node": "Node",
+          "nodes": "Nodes",
           "qemu": "Virtual Machines (QEMU)",
           "lxc": "Linux Containers (LXC)"
         }
@@ -36,101 +28,6 @@
         "data": {
           "username": "[%key:common::config_flow::data::username%]",
           "password": "[%key:common::config_flow::data::password%]"
-=======
-    "config": {
-        "abort": {
-            "already_configured": "Device is already configured",
-            "no_resources": "No resources were returned for this instance.",
-            "reauth_successful": "Re-authentication was successful"
-        },
-        "error": {
-            "auth_error": "Invalid authentication",
-            "cant_connect": "Failed to connect",
-            "general_error": "Unexpected error",
-            "invalid_port": "Invalid port number",
-            "ssl_rejection": "Could not verify the SSL certificate"
-        },
-        "step": {
-            "expose": {
-                "data": {
-                    "lxc": "Linux Containers (LXC)",
-                    "nodes": "Nodes",
-                    "qemu": "Virtual Machines (QEMU)"
-                },
-                "description": "Select the virtual machines and containers to expose:",
-                "title": "Select the Proxmox instance nodes and Virtual Machines (QEMU) and Containers (LXC) you want to expose."
-            },
-            "host": {
-                "data": {
-                    "host": "Host",
-                    "password": "Password",
-                    "port": "Port",
-                    "realm": "Realm",
-                    "username": "Username",
-                    "verify_ssl": "Verify SSL certificate"
-                },
-                "description": "Please fill out the form and then press submit when you're ready",
-                "title": "Proxmox host information"
-            },
-            "reauth_confirm": {
-                "data": {
-                    "password": "Password",
-                    "username": "Username"
-                },
-                "description": "The username or password is invalid.",
-                "title": "Reauthenticate Integration"
-            }
-        }
-    },
-    "issues": {
-        "import_already_configured": {
-            "description": "The YAML configuration of instace {host}:{port} of {integration} (`{platform}`) already exists in the UI and was ignored on import.\n\nYou must remove this configuration from your `configuration.yaml` file and restart Home Assistant.",
-            "title": "The instance {host}:{port} already exists in the UI, can be removed"
-        },
-        "import_auth_error": {
-            "description": "Importing YAML configuration from {host}:{port} instance of {integration} (`{platform}`) failed due to authentication error.\n\nYou must remove this configuration from your `configuration.yaml` file, restart Home Assistant and configure it manually.",
-            "title": "Error in importing YAML configuration from {host}:{port}"
-        },
-        "import_cant_connect": {
-            "description": "Importing YAML configuration from {host}:{port} instance of {integration} (`{platform}`) failed due to connection failed.\n\nYou must remove this configuration from your `configuration.yaml` file, restart Home Assistant and configure it manually.",
-            "title": "Error in importing YAML configuration from {host}:{port}"
-        },
-        "import_general_error": {
-            "description": "Importing YAML configuration from {host}:{port} instance of {integration} (`{platform}`) failed due to unknown error.\n\nYou must remove this configuration from your `configuration.yaml` file, restart Home Assistant and configure it manually.",
-            "title": "Error in importing YAML configuration from {host}:{port}"
-        },
-        "import_invalid_port": {
-            "description": "Importing YAML configuration from {host}:{port} instance of {integration} (`{platform}`) failed due to invalid port.\n\nYou must remove this configuration from your `configuration.yaml` file, restart Home Assistant and configure it manually.",
-            "title": "Error in importing YAML configuration from {host}:{port}"
-        },
-        "import_node_not_exist": {
-            "description": "The {node} of the {host}:{port} instance of {integration} (`{platform}`) present in the YAML configuration does not exist in this instance and was ignored in the import.\n\nYou must remove this configuration from your `configuration.yaml` file and restart Home Assistant.",
-            "title": "Node {node} does not exist in {host}:{port}"
-        },
-        "import_ssl_rejection": {
-            "description": "Importing YAML configuration from {host}:{port} instance of {integration} (`{platform}`) failed due to SSL rejection.\n\nYou must remove this configuration from your `configuration.yaml` file, restart Home Assistant and configure it manually.",
-            "title": "Error in importing YAML configuration from {host}:{port}"
-        },
-        "import_success": {
-            "description": "The YAML configuration of {host}:{port} instance of {integration} (`{platform}`) has been imported into the UI automatically.\n\nCan be safely removed from your `configuration.yaml` file.",
-            "title": "{host}:{port} was imported from YAML configuration"
-        },
-        "no_permissions": {
-            "description": "The user `{user}` does not have the required permissions for all features.\n\nThe following features are not accessible by the user:\n`{errors}`\n\nCheck the user permissions as described in the documentation.",
-            "title": "User `{user}` does not have the required permissions"
-        },
-        "resource_exception_forbiden": {
-            "description": "User {user} does not have sufficient permissions to access resource {resource}.\n\nPlease check documentation and user permissions.",
-            "title": "Permissions error for `{resource}`"
-        },
-        "resource_nonexistent": {
-            "description": "{resource_type} {resource} does not exist on ({host}:{port}), remove it in integration options.\n\nThis can also be caused if the user doesn't have enough permission to access the resource.",
-            "title": "{resource_type} {resource} does not exist"
-        },
-        "yaml_deprecated": {
-            "description": "Configuration of the {integration} (`{platform}`) in YAML is deprecated and should be removed in {version}.\n\nResolve the import issues and remove the YAML configuration from your `configuration.yaml` file.",
-            "title": "Configuration of the {integration} in YAML is deprecated"
->>>>>>> c3bd2fab
         }
       }
     },
@@ -144,13 +41,13 @@
     "abort": {
       "already_configured": "[%key:common::config_flow::abort::already_configured_device%]",
       "reauth_successful": "[%key:common::config_flow::abort::reauth_successful%]",
-      "no_nodes": "No nodes were returned for the host."
+      "no_resources": "No resources were returned for this instance."
     }
   },
   "issues": {
     "import_success": {
-      "title": "Node {node} of {host}:{port} was imported from YAML configuration",
-      "description": "The YAML configuration of node {node} of {host}:{port} instance of {integration} (`{platform}`) has been imported into the UI automatically.\n\nCan be safely removed from your `configuration.yaml` file."
+      "title": "{host}:{port} was imported from YAML configuration",
+      "description": "The YAML configuration of {host}:{port} instance of {integration} (`{platform}`) has been imported into the UI automatically.\n\nCan be safely removed from your `configuration.yaml` file."
     },
     "import_invalid_port": {
       "title": "Error in importing YAML configuration from {host}:{port}",
@@ -172,10 +69,9 @@
       "title": "Error in importing YAML configuration from {host}:{port}",
       "description": "Importing YAML configuration from {host}:{port} instance of {integration} (`{platform}`) failed due to unknown error.\n\nYou must remove this configuration from your `configuration.yaml` file, restart Home Assistant and configure it manually."
     },
-<<<<<<< HEAD
     "import_already_configured": {
-      "title": "The node {node} of {host}:{port} already exists in the UI, can be removed",
-      "description": "The YAML configuration of the {node} of {host}:{port} instance of {integration} (`{platform}`) already exists in the UI and was ignored on import.\n\nYou must remove this configuration from your `configuration.yaml` file and restart Home Assistant."
+      "title": "The instance {host}:{port} already exists in the UI, can be removed",
+      "description": "The YAML configuration of instace {host}:{port} of {integration} (`{platform}`) already exists in the UI and was ignored on import.\n\nYou must remove this configuration from your `configuration.yaml` file and restart Home Assistant."
     },
     "import_node_not_exist": {
       "title": "Node {node} does not exist in {host}:{port}",
@@ -183,81 +79,46 @@
     },
     "yaml_deprecated": {
       "title": "Configuration of the {integration} in YAML is deprecated",
-      "description": "Configuration of the {integration} (`{platform}`) in YAML is deprecated and should be removed in 2022.12. Resolve the import issues and remove the YAML configuration from your `configuration.yaml` file."
+      "description": "Configuration of the {integration} (`{platform}`) in YAML is deprecated and should be removed in {version}.\n\nResolve the import issues and remove the YAML configuration from your `configuration.yaml` file."
+    },
+    "resource_nonexistent": {
+      "description": "{resource_type} {resource} does not exist on ({host}:{port}), remove it in integration options.\n\nThis can also be caused if the user doesn't have enough permission to access the resource.",
+      "title": "{resource_type} {resource} does not exist"
+    },
+    "no_permissions": {
+      "description": "The user `{user}` does not have the required permissions for all features.\n\nThe following features are not accessible by the user:\n`{errors}`\n\nCheck the user permissions as described in the documentation.",
+      "title": "User `{user}` does not have the required permissions"
+    },
+    "resource_exception_forbiden": {
+      "description": "User {user} does not have sufficient permissions to access resource {resource}.\n\nPlease check documentation and user permissions.",
+      "title": "Permissions error for `{resource}`"
     }
   },
   "options": {
     "step": {
-      "host": {
-        "title": "Proxmox VE host information",
+      "menu": {
+        "menu_options": {
+          "host_auth": "Change host authentication information",
+          "change_expose": "Add or remove Nodes, VMs or Containers"
+        }
+      },
+      "host_auth": {
+        "title": "[%key:component::proxmoxve::config::step::host::title%]",
         "description": "[%key:component::proxmoxve::config::step::host::description%]",
         "data": {
           "username": "[%key:component::proxmoxve::config::step::host::data::username%]",
           "password": "[%key:component::proxmoxve::config::step::host::data::password%]",
           "realm": "[%key:component::proxmoxve::config::step::host::data::realm%]",
           "verify_ssl": "[%key:component::proxmoxve::config::step::host::data::verify_ssl%]"
-=======
-    "options": {
-        "abort": {
-            "changes_successful": "Changes saved successfully.",
-            "no_nodes": "No nodes were returned for the host.",
-            "no_nodes_to_add": "No nodes to add.",
-            "no_vms": "There are no virtual machines or containers for this node, the configuration entry will be created for the node.",
-            "node_already_exists": "The selected node already exists."
-        },
-        "error": {
-            "auth_error": "Invalid authentication",
-            "cant_connect": "Failed to connect",
-            "general_error": "Unexpected error",
-            "invalid_port": "Invalid port number",
-            "ssl_rejection": "Could not verify the SSL certificate"
-        },
-        "step": {
-            "change_expose": {
-                "data": {
-                    "lxc": "Linux Containers (LXC)",
-                    "nodes": "Nodes",
-                    "qemu": "Virtual Machines (QEMU)"
-                },
-                "description": "Select the virtual machines and containers to expose:",
-                "title": "Select the Proxmox instance nodes and Virtual Machines (QEMU) and Containers (LXC) you want to expose."
-            },
-            "host_auth": {
-                "data": {
-                    "password": "Password",
-                    "realm": "Realm",
-                    "username": "Username",
-                    "verify_ssl": "Verify SSL certificate"
-                },
-                "description": "Please fill out the form and then press submit when you're ready",
-                "title": "Proxmox host information"
-            },
-            "menu": {
-                "menu_options": {
-                    "change_expose": "Add or remove Nodes, VMs or Containers",
-                    "host_auth": "Change host authentication information"
-                }
-            }
->>>>>>> c3bd2fab
-        }
-      },
-      "selection_qemu_lxc": {
-        "title": "Selection of Virtual Machines (QEMU) and Containers (LXC):",
-        "description": "Select the virtual machines (QEMU) and containers (LXC) to expose:",
-        "data": {
-          "node": "Node",
-          "qemu": "Virtual Machines (QEMU)",
-          "lxc": "Linux Containers (LXC)"
-        }
-      },
-      "interval_update": {
-        "title": "Information update interval setting:",
-        "description": "Change the time (in seconds) for the information and sensors to update for each Proxmox resource:",
-        "data": {
-          "interval_update_host": "Host (segundos)",
-          "interval_update_node": "Node (segundos)",
-          "interval_update_qemu": "Virtual Machines (QEMU) (segundos)",
-          "interval_update_lxc": "Linux Containers (LXC) (segundos)"
+        }
+      },
+      "change_expose": {
+        "title": "[%key:component::proxmoxve::config::step::expose::title%]",
+        "description": "[%key:component::proxmoxve::config::step::expose::description%]",
+        "data": {
+          "nodes": "[%key:component::proxmoxve::config::step::expose::data::node%]",
+          "qemu": "[%key:component::proxmoxve::config::step::expose::data::qemu%]",
+          "lxc": "[%key:component::proxmoxve::config::step::expose::data::lxc%]"
         }
       }
     },
@@ -271,9 +132,11 @@
     "abort": {
       "no_nodes": "No nodes were returned for the host.",
       "no_vms": "There are no virtual machines or containers for this node, the configuration entry will be created for the node.",
-      "changes_successful": "Changes saved successfully."
-    }
-  },
+      "changes_successful": "Changes saved successfully.",
+      "no_nodes_to_add": "No nodes to add.",
+      "node_already_exists": "The selected node already exists."
+    }
+  }
   "entity": {
     "binary_sensor":{
       "status": {
@@ -377,4 +240,5 @@
       }
     }
   }
+}
 }
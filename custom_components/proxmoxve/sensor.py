"""Sensor to read Proxmox VE data."""
from __future__ import annotations

from collections.abc import Callable
from dataclasses import dataclass
from datetime import timedelta
from typing import Any, Final

from homeassistant.components.sensor import (
    SensorDeviceClass,
    SensorEntity,
    SensorEntityDescription,
    SensorStateClass,
)
from homeassistant.config_entries import ConfigEntry
from homeassistant.const import (
    UnitOfInformation,
    PERCENTAGE,
)
from homeassistant.core import HomeAssistant
from homeassistant.helpers.entity import DeviceInfo
from homeassistant.helpers.entity_platform import AddEntitiesCallback
from homeassistant.helpers.typing import StateType
from homeassistant.helpers.update_coordinator import DataUpdateCoordinator
import homeassistant.util.dt as dt_util

from . import ProxmoxEntity, ProxmoxEntityDescription, device_info
from .const import (
    CONF_LXC,
    CONF_QEMU,
    COORDINATORS,
    DOMAIN,
    ProxmoxKeyAPIParse,
    ProxmoxType,
)


@dataclass
class ProxmoxSensorEntityDescription(ProxmoxEntityDescription, SensorEntityDescription):
    """Class describing Proxmox sensor entities."""

    conversion_fn: Callable | None = None  # conversion factor to be applied to units
    value_fn: Callable[[Any], bool | str] | None = None
    api_category: ProxmoxType | None = None  # Set when the sensor applies to only QEMU or LXC, if None applies to both.


PROXMOX_SENSOR_NODES: Final[tuple[ProxmoxSensorEntityDescription, ...]] = (
    ProxmoxSensorEntityDescription(
<<<<<<< HEAD
        key=ProxmoxKeyAPIParse.UPTIME,
        name="Uptime",
        icon="mdi:database-clock-outline",
        conversion_fn=lambda x: (
            dt_util.utcnow() - timedelta(seconds=x) if x > 0 else None
        ),
        device_class=SensorDeviceClass.TIMESTAMP,
        translation_key="uptime",
    ),
    ProxmoxSensorEntityDescription(
=======
>>>>>>> 070c9f21
        key=ProxmoxKeyAPIParse.CPU,
        name="CPU used",
        icon="mdi:cpu-64-bit",
        native_unit_of_measurement=PERCENTAGE,
        conversion_fn=lambda x: (x * 100) if x > 0 else 0,
        state_class=SensorStateClass.MEASUREMENT,
        suggested_display_precision=1,
        translation_key="cpu_used",
    ),
    ProxmoxSensorEntityDescription(
        key="disk_free_perc",
        name="Disk free percentage",
        icon="mdi:harddisk",
        native_unit_of_measurement=PERCENTAGE,
        conversion_fn=lambda x: (x * 100) if x > 0 else 0,
        value_fn=lambda x: 1
        - x[ProxmoxKeyAPIParse.DISK_USED] / x[ProxmoxKeyAPIParse.DISK_TOTAL]
        if x[ProxmoxKeyAPIParse.DISK_TOTAL] > 0
        else 0,
        state_class=SensorStateClass.MEASUREMENT,
        suggested_display_precision=1,
        entity_registry_enabled_default=False,
    ),
    ProxmoxSensorEntityDescription(
        key=ProxmoxKeyAPIParse.DISK_TOTAL,
        name="Disk total",
        icon="mdi:harddisk",
        native_unit_of_measurement=UnitOfInformation.BYTES,
        device_class=SensorDeviceClass.DATA_SIZE,
        state_class=SensorStateClass.MEASUREMENT,
        suggested_display_precision=2,
<<<<<<< HEAD
        translation_key="memory_used",
=======
        suggested_unit_of_measurement=UnitOfInformation.GIGABYTES,
        entity_registry_enabled_default=False,
>>>>>>> 070c9f21
    ),
    ProxmoxSensorEntityDescription(
        key=ProxmoxKeyAPIParse.DISK_USED,
        name="Disk used",
        icon="mdi:harddisk",
        native_unit_of_measurement=UnitOfInformation.BYTES,
        device_class=SensorDeviceClass.DATA_SIZE,
        state_class=SensorStateClass.MEASUREMENT,
        suggested_display_precision=2,
<<<<<<< HEAD
        translation_key="memory_free",
=======
        suggested_unit_of_measurement=UnitOfInformation.GIGABYTES,
        entity_registry_enabled_default=False,
>>>>>>> 070c9f21
    ),
    ProxmoxSensorEntityDescription(
        key="disk_used_perc",
        name="Disk used percentage",
        icon="mdi:harddisk",
        native_unit_of_measurement=PERCENTAGE,
        conversion_fn=lambda x: (x * 100) if x > 0 else 0,
        value_fn=lambda x: x[ProxmoxKeyAPIParse.DISK_USED]
        / x[ProxmoxKeyAPIParse.DISK_TOTAL]
        if x[ProxmoxKeyAPIParse.DISK_TOTAL] > 0
        else 0,
        state_class=SensorStateClass.MEASUREMENT,
        suggested_display_precision=1,
    ),
    ProxmoxSensorEntityDescription(
        key=ProxmoxKeyAPIParse.MEMORY_FREE,
        name="Memory free",
        icon="mdi:memory",
        native_unit_of_measurement=UnitOfInformation.BYTES,
        device_class=SensorDeviceClass.DATA_SIZE,
        state_class=SensorStateClass.MEASUREMENT,
        suggested_display_precision=2,
<<<<<<< HEAD
        entity_registry_enabled_default=False,
        translation_key="memory_total",
=======
        suggested_unit_of_measurement=UnitOfInformation.GIGABYTES,
>>>>>>> 070c9f21
    ),
    ProxmoxSensorEntityDescription(
        key="memory_free_perc",
        name="Memory free percentage",
        icon="mdi:memory",
        native_unit_of_measurement=PERCENTAGE,
        conversion_fn=lambda x: (x * 100) if x > 0 else 0,
        value_fn=lambda x: x[ProxmoxKeyAPIParse.MEMORY_FREE]
        / x[ProxmoxKeyAPIParse.MEMORY_TOTAL]
        if x[ProxmoxKeyAPIParse.MEMORY_TOTAL] > 0
        else 0,
        state_class=SensorStateClass.MEASUREMENT,
        suggested_display_precision=2,
<<<<<<< HEAD
        translation_key="memory_free_perc",
=======
        entity_registry_enabled_default=False,
>>>>>>> 070c9f21
    ),
    ProxmoxSensorEntityDescription(
        key=ProxmoxKeyAPIParse.MEMORY_TOTAL,
        name="Memory total",
        icon="mdi:memory",
        native_unit_of_measurement=UnitOfInformation.BYTES,
        device_class=SensorDeviceClass.DATA_SIZE,
        state_class=SensorStateClass.MEASUREMENT,
        suggested_display_precision=2,
        suggested_unit_of_measurement=UnitOfInformation.GIGABYTES,
        entity_registry_enabled_default=False,
        translation_key="swap_total",
    ),
    ProxmoxSensorEntityDescription(
        key=ProxmoxKeyAPIParse.MEMORY_USED,
        name="Memory used",
        icon="mdi:memory",
        native_unit_of_measurement=UnitOfInformation.BYTES,
        device_class=SensorDeviceClass.DATA_SIZE,
        state_class=SensorStateClass.MEASUREMENT,
        suggested_display_precision=2,
        suggested_unit_of_measurement=UnitOfInformation.GIGABYTES,
    ),
    ProxmoxSensorEntityDescription(
        key="memory_used_perc",
        name="Memory used percentage",
        icon="mdi:memory",
        native_unit_of_measurement=PERCENTAGE,
        conversion_fn=lambda x: (x * 100) if x > 0 else 0,
        value_fn=lambda x: x[ProxmoxKeyAPIParse.MEMORY_USED]
        / x[ProxmoxKeyAPIParse.MEMORY_TOTAL]
        if x[ProxmoxKeyAPIParse.MEMORY_TOTAL] > 0
        else 0,
        state_class=SensorStateClass.MEASUREMENT,
        suggested_display_precision=2,
    ),
    ProxmoxSensorEntityDescription(
        key=ProxmoxKeyAPIParse.SWAP_FREE,
        name="Swap free",
        icon="mdi:memory",
        native_unit_of_measurement=UnitOfInformation.BYTES,
        device_class=SensorDeviceClass.DATA_SIZE,
        state_class=SensorStateClass.MEASUREMENT,
        suggested_display_precision=2,
<<<<<<< HEAD
        entity_registry_enabled_default=False,
        translation_key="swap_free",
=======
        suggested_unit_of_measurement=UnitOfInformation.GIGABYTES,
>>>>>>> 070c9f21
    ),
    ProxmoxSensorEntityDescription(
        key="swap_free_perc",
        name="Swap free percentage",
        icon="mdi:memory",
        native_unit_of_measurement=PERCENTAGE,
        conversion_fn=lambda x: (x * 100) if x > 0 else 0,
        value_fn=lambda x: x[ProxmoxKeyAPIParse.SWAP_FREE]
        / x[ProxmoxKeyAPIParse.SWAP_TOTAL]
        if x[ProxmoxKeyAPIParse.SWAP_TOTAL] > 0
        else 0,
        state_class=SensorStateClass.MEASUREMENT,
        suggested_display_precision=2,
<<<<<<< HEAD
        translation_key="swap_free_perc",
    ),
    ProxmoxSensorEntityDescription(
        key=ProxmoxKeyAPIParse.DISK_TOTAL,
        name="Disk total",
        icon="mdi:harddisk",
        native_unit_of_measurement=UnitOfInformation.GIGABYTES,
        conversion_fn=lambda x: (x / 1073741824),
        state_class=SensorStateClass.MEASUREMENT,
        suggested_display_precision=2,
=======
>>>>>>> 070c9f21
        entity_registry_enabled_default=False,
        translation_key="disk_total",
    ),
    ProxmoxSensorEntityDescription(
        key=ProxmoxKeyAPIParse.SWAP_TOTAL,
        name="Swap total",
        icon="mdi:memory",
        native_unit_of_measurement=UnitOfInformation.BYTES,
        device_class=SensorDeviceClass.DATA_SIZE,
        state_class=SensorStateClass.MEASUREMENT,
        suggested_display_precision=2,
        suggested_unit_of_measurement=UnitOfInformation.GIGABYTES,
        entity_registry_enabled_default=False,
        translation_key="disk_used",
    ),
    ProxmoxSensorEntityDescription(
        key="swap_used_perc",
        name="Swap used percentage",
        icon="mdi:memory",
        native_unit_of_measurement=PERCENTAGE,
        conversion_fn=lambda x: (x * 100) if x > 0 else 0,
        value_fn=lambda x: 1
        - (x[ProxmoxKeyAPIParse.SWAP_FREE] / x[ProxmoxKeyAPIParse.SWAP_TOTAL])
        if x[ProxmoxKeyAPIParse.SWAP_TOTAL] > 0
        else 0,
        state_class=SensorStateClass.MEASUREMENT,
<<<<<<< HEAD
        suggested_display_precision=1,
        translation_key="disk_free_perc",
=======
        suggested_display_precision=2,
>>>>>>> 070c9f21
    ),
    ProxmoxSensorEntityDescription(
        key=ProxmoxKeyAPIParse.UPTIME,
        name="Uptime",
        icon="mdi:database-clock-outline",
        conversion_fn=lambda x: (
            dt_util.utcnow() - timedelta(seconds=x) if x > 0 else None
        ),
        device_class=SensorDeviceClass.TIMESTAMP,
        translation_key="uptime",
    ),
)


PROXMOX_SENSOR_VM: Final[tuple[ProxmoxSensorEntityDescription, ...]] = (
    ProxmoxSensorEntityDescription(
        key="disk_free_perc",
        name="Disk free percentage",
        icon="mdi:harddisk",
        native_unit_of_measurement=PERCENTAGE,
        conversion_fn=lambda x: (x * 100) if x > 0 else 0,
        value_fn=lambda x: 1
        - x[ProxmoxKeyAPIParse.DISK_USED] / x[ProxmoxKeyAPIParse.DISK_TOTAL]
        if x[ProxmoxKeyAPIParse.DISK_TOTAL] > 0
        else 0,
        state_class=SensorStateClass.MEASUREMENT,
<<<<<<< HEAD
        suggested_display_precision=2,
        entity_registry_enabled_default=False,
        translation_key="disk_used",
=======
        suggested_display_precision=1,
>>>>>>> 070c9f21
    ),
    ProxmoxSensorEntityDescription(
        key=ProxmoxKeyAPIParse.DISK_TOTAL,
        name="Disk total",
        icon="mdi:harddisk-plus",
        native_unit_of_measurement=UnitOfInformation.BYTES,
        device_class=SensorDeviceClass.DATA_SIZE,
        state_class=SensorStateClass.MEASUREMENT,
        suggested_display_precision=2,
        suggested_unit_of_measurement=UnitOfInformation.GIGABYTES,
        entity_registry_enabled_default=False,
        translation_key="disk_total",
    ),
    ProxmoxSensorEntityDescription(
        key=ProxmoxKeyAPIParse.DISK_USED,
        name="Disk used",
        icon="mdi:harddisk",
        native_unit_of_measurement=UnitOfInformation.BYTES,
        device_class=SensorDeviceClass.DATA_SIZE,
        state_class=SensorStateClass.MEASUREMENT,
        suggested_display_precision=2,
        suggested_unit_of_measurement=UnitOfInformation.GIGABYTES,
        entity_registry_enabled_default=False,
    ),
    ProxmoxSensorEntityDescription(
        key="disk_used_perc",
        name="Disk used percentage",
        icon="mdi:harddisk",
        native_unit_of_measurement=PERCENTAGE,
        conversion_fn=lambda x: (x * 100) if x > 0 else 0,
        value_fn=lambda x: x[ProxmoxKeyAPIParse.DISK_USED]
        / x[ProxmoxKeyAPIParse.DISK_TOTAL]
        if x[ProxmoxKeyAPIParse.DISK_TOTAL] > 0
        else 0,
        state_class=SensorStateClass.MEASUREMENT,
        suggested_display_precision=1,
        translation_key="disk_free_perc",
    ),
    ProxmoxSensorEntityDescription(
        key=ProxmoxKeyAPIParse.CPU,
        name="CPU used",
        icon="mdi:cpu-64-bit",
        native_unit_of_measurement=PERCENTAGE,
        conversion_fn=lambda x: (x * 100) if x > 0 else 0,
        state_class=SensorStateClass.MEASUREMENT,
        suggested_display_precision=1,
        translation_key="cpu_used",
    ),
    ProxmoxSensorEntityDescription(
        key=ProxmoxKeyAPIParse.MEMORY_FREE,
        name="Memory free",
        icon="mdi:memory",
        native_unit_of_measurement=UnitOfInformation.BYTES,
        device_class=SensorDeviceClass.DATA_SIZE,
        state_class=SensorStateClass.MEASUREMENT,
        suggested_display_precision=2,
<<<<<<< HEAD
        translation_key="memory_used",
=======
        suggested_unit_of_measurement=UnitOfInformation.GIGABYTES,
>>>>>>> 070c9f21
    ),
    ProxmoxSensorEntityDescription(
        key="memory_free_perc",
        name="Memory free percentage",
        icon="mdi:memory",
        native_unit_of_measurement=PERCENTAGE,
        conversion_fn=lambda x: (x * 100) if x > 0 else 0,
        value_fn=lambda x: x[ProxmoxKeyAPIParse.MEMORY_FREE]
        / x[ProxmoxKeyAPIParse.MEMORY_TOTAL]
        if x[ProxmoxKeyAPIParse.MEMORY_TOTAL] > 0
        else 0,
        state_class=SensorStateClass.MEASUREMENT,
<<<<<<< HEAD
        suggested_display_precision=2,
        translation_key="memory_free",
=======
        suggested_display_precision=1,
        entity_registry_enabled_default=False,
>>>>>>> 070c9f21
    ),
    ProxmoxSensorEntityDescription(
        key=ProxmoxKeyAPIParse.MEMORY_TOTAL,
        name="Memory total",
        icon="mdi:memory",
        native_unit_of_measurement=UnitOfInformation.BYTES,
        device_class=SensorDeviceClass.DATA_SIZE,
        state_class=SensorStateClass.MEASUREMENT,
        suggested_display_precision=2,
        suggested_unit_of_measurement=UnitOfInformation.GIGABYTES,
        entity_registry_enabled_default=False,
        translation_key="memory_total",
    ),
    ProxmoxSensorEntityDescription(
        key=ProxmoxKeyAPIParse.MEMORY_USED,
        name="Memory used",
        icon="mdi:memory",
        native_unit_of_measurement=UnitOfInformation.BYTES,
        device_class=SensorDeviceClass.DATA_SIZE,
        state_class=SensorStateClass.MEASUREMENT,
        suggested_display_precision=2,
        suggested_unit_of_measurement=UnitOfInformation.GIGABYTES,
    ),
    ProxmoxSensorEntityDescription(
        key="memory_used_perc",
        name="Memory used percentage",
        icon="mdi:memory",
        native_unit_of_measurement=PERCENTAGE,
        conversion_fn=lambda x: (x * 100) if x > 0 else 0,
        value_fn=lambda x: x[ProxmoxKeyAPIParse.MEMORY_USED]
        / x[ProxmoxKeyAPIParse.MEMORY_TOTAL]
        if x[ProxmoxKeyAPIParse.MEMORY_TOTAL] > 0
        else 0,
        state_class=SensorStateClass.MEASUREMENT,
        suggested_display_precision=1,
        translation_key="memory_free_perc",
    ),
    ProxmoxSensorEntityDescription(
        key=ProxmoxKeyAPIParse.NETWORK_IN,
        name="Network in",
        icon="mdi:download-network-outline",
        native_unit_of_measurement=UnitOfInformation.BYTES,
        device_class=SensorDeviceClass.DATA_SIZE,
        state_class=SensorStateClass.MEASUREMENT,
        suggested_display_precision=2,
        suggested_unit_of_measurement=UnitOfInformation.MEGABYTES,
        entity_registry_enabled_default=False,
        translation_key="network_in",
    ),
    ProxmoxSensorEntityDescription(
        key=ProxmoxKeyAPIParse.NETWORK_OUT,
        name="Network out",
        icon="mdi:upload-network-outline",
        native_unit_of_measurement=UnitOfInformation.BYTES,
        device_class=SensorDeviceClass.DATA_SIZE,
        state_class=SensorStateClass.MEASUREMENT,
        suggested_display_precision=2,
        suggested_unit_of_measurement=UnitOfInformation.MEGABYTES,
        entity_registry_enabled_default=False,
        translation_key="network_out",
    ),
    ProxmoxSensorEntityDescription(
        key=ProxmoxKeyAPIParse.UPTIME,
        name="Uptime",
        icon="mdi:database-clock-outline",
        conversion_fn=lambda x: (
            dt_util.utcnow() - timedelta(seconds=x) if x > 0 else None
        ),
        device_class=SensorDeviceClass.TIMESTAMP,
    ),
)


async def async_setup_entry(
    hass: HomeAssistant,
    config_entry: ConfigEntry,
    async_add_entities: AddEntitiesCallback,
) -> None:
    """Set up sensor."""

    sensors = []

    coordinators = hass.data[DOMAIN][config_entry.entry_id][COORDINATORS]

    coordinator = coordinators[ProxmoxType.Node]
    # unfound vm case
    if coordinator.data is not None:
        for description in PROXMOX_SENSOR_NODES:
            sensors.append(
                create_sensor(
                    coordinator=coordinator,
                    info_device=device_info(
                        hass=hass,
                        config_entry=config_entry,
                        api_category=ProxmoxType.Node,
                        vm_id=None,
                    ),
                    description=description,
                    vm_id=None,
                    config_entry=config_entry,
                )
            )

    for vm_id in config_entry.data[CONF_QEMU]:
        coordinator = coordinators[vm_id]
        # unfound vm case
        if coordinator.data is None:
            continue
        for description in PROXMOX_SENSOR_VM:
            if description.api_category in (None, ProxmoxType.QEMU):
                sensors.append(
                    create_sensor(
                        coordinator=coordinator,
                        info_device=device_info(
                            hass=hass,
                            config_entry=config_entry,
                            api_category=ProxmoxType.QEMU,
                            vm_id=vm_id,
                        ),
                        description=description,
                        vm_id=vm_id,
                        config_entry=config_entry,
                    )
                )

    for ct_id in config_entry.data[CONF_LXC]:
        coordinator = coordinators[ct_id]
        # unfound container case
        if coordinator.data is None:
            continue
        for description in PROXMOX_SENSOR_VM:
            if description.api_category in (None, ProxmoxType.LXC):
                sensors.append(
                    create_sensor(
                        coordinator=coordinator,
                        info_device=device_info(
                            hass=hass,
                            config_entry=config_entry,
                            api_category=ProxmoxType.LXC,
                            vm_id=ct_id,
                        ),
                        description=description,
                        vm_id=ct_id,
                        config_entry=config_entry,
                    )
                )

    async_add_entities(sensors)


def create_sensor(
    coordinator: DataUpdateCoordinator,
    info_device: DeviceInfo,
    description: ProxmoxSensorEntityDescription,
    config_entry: ConfigEntry,
    vm_id: str | None = None,
) -> ProxmoxSensorEntity:
    """Create a sensor based on the given data."""
    return ProxmoxSensorEntity(
        coordinator=coordinator,
        description=description,
        unique_id=f"{config_entry.entry_id}_{vm_id}_{description.key}",
        info_device=info_device,
    )


class ProxmoxSensorEntity(ProxmoxEntity, SensorEntity):
    """A sensor for reading Proxmox VE data."""

    entity_description: ProxmoxSensorEntityDescription

    def __init__(
        self,
        coordinator: DataUpdateCoordinator,
        info_device: DeviceInfo,
        description: ProxmoxSensorEntityDescription,
        unique_id: str,
    ) -> None:
        """Create the button for vms or containers."""
        super().__init__(coordinator, unique_id, description)

        self._attr_device_info = info_device
        self.entity_description = description

    @property
    def native_value(self) -> StateType:
        """Return the units of the sensor."""
        if (data := self.coordinator.data) is None:
            return None

        if self.entity_description.key not in data:
            if value := self.entity_description.value_fn:
                native_value = value(data)
            else:
                return None
        else:
            native_value = data[self.entity_description.key]

        if (conversion := self.entity_description.conversion_fn) is not None:
            return conversion(native_value)

        return native_value

    @property
    def available(self) -> bool:
        """Return sensor availability."""

        return super().available and self.coordinator.data is not None<|MERGE_RESOLUTION|>--- conflicted
+++ resolved
@@ -46,7 +46,184 @@
 
 PROXMOX_SENSOR_NODES: Final[tuple[ProxmoxSensorEntityDescription, ...]] = (
     ProxmoxSensorEntityDescription(
-<<<<<<< HEAD
+        key=ProxmoxKeyAPIParse.CPU,
+        name="CPU used",
+        icon="mdi:cpu-64-bit",
+        native_unit_of_measurement=PERCENTAGE,
+        conversion_fn=lambda x: (x * 100) if x > 0 else 0,
+        state_class=SensorStateClass.MEASUREMENT,
+        suggested_display_precision=1,
+        translation_key="cpu_used",
+    ),
+    ProxmoxSensorEntityDescription(
+        key="disk_free_perc",
+        name="Disk free percentage",
+        icon="mdi:harddisk",
+        native_unit_of_measurement=PERCENTAGE,
+        conversion_fn=lambda x: (x * 100) if x > 0 else 0,
+        value_fn=lambda x: 1
+        - x[ProxmoxKeyAPIParse.DISK_USED] / x[ProxmoxKeyAPIParse.DISK_TOTAL]
+        if x[ProxmoxKeyAPIParse.DISK_TOTAL] > 0
+        else 0,
+        state_class=SensorStateClass.MEASUREMENT,
+        suggested_display_precision=1,
+        translation_key="disk_free_perc",
+        entity_registry_enabled_default=False,
+    ),
+    ProxmoxSensorEntityDescription(
+        key=ProxmoxKeyAPIParse.DISK_TOTAL,
+        name="Disk total",
+        icon="mdi:harddisk",
+        native_unit_of_measurement=UnitOfInformation.BYTES,
+        device_class=SensorDeviceClass.DATA_SIZE,
+        state_class=SensorStateClass.MEASUREMENT,
+        suggested_display_precision=2,
+        suggested_unit_of_measurement=UnitOfInformation.GIGABYTES,
+        translation_key="disk_total",
+        entity_registry_enabled_default=False,
+    ),
+    ProxmoxSensorEntityDescription(
+        key=ProxmoxKeyAPIParse.DISK_USED,
+        name="Disk used",
+        icon="mdi:harddisk",
+        native_unit_of_measurement=UnitOfInformation.BYTES,
+        device_class=SensorDeviceClass.DATA_SIZE,
+        state_class=SensorStateClass.MEASUREMENT,
+        suggested_display_precision=2,
+        suggested_unit_of_measurement=UnitOfInformation.GIGABYTES,
+        translation_key="disk_used",
+        entity_registry_enabled_default=False,
+    ),
+    ProxmoxSensorEntityDescription(
+        key="disk_used_perc",
+        name="Disk used percentage",
+        icon="mdi:harddisk",
+        native_unit_of_measurement=PERCENTAGE,
+        conversion_fn=lambda x: (x * 100) if x > 0 else 0,
+        value_fn=lambda x: x[ProxmoxKeyAPIParse.DISK_USED]
+        / x[ProxmoxKeyAPIParse.DISK_TOTAL]
+        if x[ProxmoxKeyAPIParse.DISK_TOTAL] > 0
+        else 0,
+        state_class=SensorStateClass.MEASUREMENT,
+        suggested_display_precision=1,
+        translation_key="disk_used_perc",
+    ),
+    ProxmoxSensorEntityDescription(
+        key=ProxmoxKeyAPIParse.MEMORY_FREE,
+        name="Memory free",
+        icon="mdi:memory",
+        native_unit_of_measurement=UnitOfInformation.BYTES,
+        device_class=SensorDeviceClass.DATA_SIZE,
+        state_class=SensorStateClass.MEASUREMENT,
+        suggested_display_precision=2,
+        suggested_unit_of_measurement=UnitOfInformation.GIGABYTES,
+        translation_key="memory_free",
+    ),
+    ProxmoxSensorEntityDescription(
+        key="memory_free_perc",
+        name="Memory free percentage",
+        icon="mdi:memory",
+        native_unit_of_measurement=PERCENTAGE,
+        conversion_fn=lambda x: (x * 100) if x > 0 else 0,
+        value_fn=lambda x: x[ProxmoxKeyAPIParse.MEMORY_FREE]
+        / x[ProxmoxKeyAPIParse.MEMORY_TOTAL]
+        if x[ProxmoxKeyAPIParse.MEMORY_TOTAL] > 0
+        else 0,
+        state_class=SensorStateClass.MEASUREMENT,
+        suggested_display_precision=2,
+        translation_key="memory_free_perc",
+        entity_registry_enabled_default=False,
+    ),
+    ProxmoxSensorEntityDescription(
+        key=ProxmoxKeyAPIParse.MEMORY_TOTAL,
+        name="Memory total",
+        icon="mdi:memory",
+        native_unit_of_measurement=UnitOfInformation.BYTES,
+        device_class=SensorDeviceClass.DATA_SIZE,
+        state_class=SensorStateClass.MEASUREMENT,
+        suggested_display_precision=2,
+        suggested_unit_of_measurement=UnitOfInformation.GIGABYTES,
+        entity_registry_enabled_default=False,
+        translation_key="memory_total",
+    ),
+    ProxmoxSensorEntityDescription(
+        key=ProxmoxKeyAPIParse.MEMORY_USED,
+        name="Memory used",
+        icon="mdi:memory",
+        native_unit_of_measurement=UnitOfInformation.BYTES,
+        device_class=SensorDeviceClass.DATA_SIZE,
+        state_class=SensorStateClass.MEASUREMENT,
+        suggested_display_precision=2,
+        suggested_unit_of_measurement=UnitOfInformation.GIGABYTES,
+        translation_key="memory_used",
+    ),
+    ProxmoxSensorEntityDescription(
+        key="memory_used_perc",
+        name="Memory used percentage",
+        icon="mdi:memory",
+        native_unit_of_measurement=PERCENTAGE,
+        conversion_fn=lambda x: (x * 100) if x > 0 else 0,
+        value_fn=lambda x: x[ProxmoxKeyAPIParse.MEMORY_USED]
+        / x[ProxmoxKeyAPIParse.MEMORY_TOTAL]
+        if x[ProxmoxKeyAPIParse.MEMORY_TOTAL] > 0
+        else 0,
+        state_class=SensorStateClass.MEASUREMENT,
+        suggested_display_precision=2,
+        translation_key="memory_used_perc",
+    ),
+    ProxmoxSensorEntityDescription(
+        key=ProxmoxKeyAPIParse.SWAP_FREE,
+        name="Swap free",
+        icon="mdi:memory",
+        native_unit_of_measurement=UnitOfInformation.BYTES,
+        device_class=SensorDeviceClass.DATA_SIZE,
+        state_class=SensorStateClass.MEASUREMENT,
+        suggested_display_precision=2,
+        suggested_unit_of_measurement=UnitOfInformation.GIGABYTES,
+        translation_key="swap_free",
+    ),
+    ProxmoxSensorEntityDescription(
+        key="swap_free_perc",
+        name="Swap free percentage",
+        icon="mdi:memory",
+        native_unit_of_measurement=PERCENTAGE,
+        conversion_fn=lambda x: (x * 100) if x > 0 else 0,
+        value_fn=lambda x: x[ProxmoxKeyAPIParse.SWAP_FREE]
+        / x[ProxmoxKeyAPIParse.SWAP_TOTAL]
+        if x[ProxmoxKeyAPIParse.SWAP_TOTAL] > 0
+        else 0,
+        state_class=SensorStateClass.MEASUREMENT,
+        suggested_display_precision=2,
+        translation_key="swap_free_perc",
+        entity_registry_enabled_default=False,
+    ),
+    ProxmoxSensorEntityDescription(
+        key=ProxmoxKeyAPIParse.SWAP_TOTAL,
+        name="Swap total",
+        icon="mdi:memory",
+        native_unit_of_measurement=UnitOfInformation.BYTES,
+        device_class=SensorDeviceClass.DATA_SIZE,
+        state_class=SensorStateClass.MEASUREMENT,
+        suggested_display_precision=2,
+        suggested_unit_of_measurement=UnitOfInformation.GIGABYTES,
+        entity_registry_enabled_default=False,
+        translation_key="swap_total",
+    ),
+    ProxmoxSensorEntityDescription(
+        key="swap_used_perc",
+        name="Swap used percentage",
+        icon="mdi:memory",
+        native_unit_of_measurement=PERCENTAGE,
+        conversion_fn=lambda x: (x * 100) if x > 0 else 0,
+        value_fn=lambda x: 1
+        - (x[ProxmoxKeyAPIParse.SWAP_FREE] / x[ProxmoxKeyAPIParse.SWAP_TOTAL])
+        if x[ProxmoxKeyAPIParse.SWAP_TOTAL] > 0
+        else 0,
+        state_class=SensorStateClass.MEASUREMENT,
+        suggested_display_precision=2,
+        translation_key="swap_used_perc",
+    ),
+    ProxmoxSensorEntityDescription(
         key=ProxmoxKeyAPIParse.UPTIME,
         name="Uptime",
         icon="mdi:database-clock-outline",
@@ -56,9 +233,63 @@
         device_class=SensorDeviceClass.TIMESTAMP,
         translation_key="uptime",
     ),
-    ProxmoxSensorEntityDescription(
-=======
->>>>>>> 070c9f21
+)
+
+
+PROXMOX_SENSOR_VM: Final[tuple[ProxmoxSensorEntityDescription, ...]] = (
+    ProxmoxSensorEntityDescription(
+        key="disk_free_perc",
+        name="Disk free percentage",
+        icon="mdi:harddisk",
+        native_unit_of_measurement=PERCENTAGE,
+        conversion_fn=lambda x: (x * 100) if x > 0 else 0,
+        value_fn=lambda x: 1
+        - x[ProxmoxKeyAPIParse.DISK_USED] / x[ProxmoxKeyAPIParse.DISK_TOTAL]
+        if x[ProxmoxKeyAPIParse.DISK_TOTAL] > 0
+        else 0,
+        state_class=SensorStateClass.MEASUREMENT,
+        suggested_display_precision=1,
+        translation_key="disk_free_perc",
+    ),
+    ProxmoxSensorEntityDescription(
+        key=ProxmoxKeyAPIParse.DISK_TOTAL,
+        name="Disk total",
+        icon="mdi:harddisk-plus",
+        native_unit_of_measurement=UnitOfInformation.BYTES,
+        device_class=SensorDeviceClass.DATA_SIZE,
+        state_class=SensorStateClass.MEASUREMENT,
+        suggested_display_precision=2,
+        suggested_unit_of_measurement=UnitOfInformation.GIGABYTES,
+        entity_registry_enabled_default=False,
+        translation_key="disk_total",
+    ),
+    ProxmoxSensorEntityDescription(
+        key=ProxmoxKeyAPIParse.DISK_USED,
+        name="Disk used",
+        icon="mdi:harddisk",
+        native_unit_of_measurement=UnitOfInformation.BYTES,
+        device_class=SensorDeviceClass.DATA_SIZE,
+        state_class=SensorStateClass.MEASUREMENT,
+        suggested_display_precision=2,
+        suggested_unit_of_measurement=UnitOfInformation.GIGABYTES,
+        translation_key="disk_used",
+        entity_registry_enabled_default=False,
+    ),
+    ProxmoxSensorEntityDescription(
+        key="disk_used_perc",
+        name="Disk used percentage",
+        icon="mdi:harddisk",
+        native_unit_of_measurement=PERCENTAGE,
+        conversion_fn=lambda x: (x * 100) if x > 0 else 0,
+        value_fn=lambda x: x[ProxmoxKeyAPIParse.DISK_USED]
+        / x[ProxmoxKeyAPIParse.DISK_TOTAL]
+        if x[ProxmoxKeyAPIParse.DISK_TOTAL] > 0
+        else 0,
+        state_class=SensorStateClass.MEASUREMENT,
+        suggested_display_precision=1,
+        translation_key="disk_used_perc",
+    ),
+    ProxmoxSensorEntityDescription(
         key=ProxmoxKeyAPIParse.CPU,
         name="CPU used",
         icon="mdi:cpu-64-bit",
@@ -69,63 +300,6 @@
         translation_key="cpu_used",
     ),
     ProxmoxSensorEntityDescription(
-        key="disk_free_perc",
-        name="Disk free percentage",
-        icon="mdi:harddisk",
-        native_unit_of_measurement=PERCENTAGE,
-        conversion_fn=lambda x: (x * 100) if x > 0 else 0,
-        value_fn=lambda x: 1
-        - x[ProxmoxKeyAPIParse.DISK_USED] / x[ProxmoxKeyAPIParse.DISK_TOTAL]
-        if x[ProxmoxKeyAPIParse.DISK_TOTAL] > 0
-        else 0,
-        state_class=SensorStateClass.MEASUREMENT,
-        suggested_display_precision=1,
-        entity_registry_enabled_default=False,
-    ),
-    ProxmoxSensorEntityDescription(
-        key=ProxmoxKeyAPIParse.DISK_TOTAL,
-        name="Disk total",
-        icon="mdi:harddisk",
-        native_unit_of_measurement=UnitOfInformation.BYTES,
-        device_class=SensorDeviceClass.DATA_SIZE,
-        state_class=SensorStateClass.MEASUREMENT,
-        suggested_display_precision=2,
-<<<<<<< HEAD
-        translation_key="memory_used",
-=======
-        suggested_unit_of_measurement=UnitOfInformation.GIGABYTES,
-        entity_registry_enabled_default=False,
->>>>>>> 070c9f21
-    ),
-    ProxmoxSensorEntityDescription(
-        key=ProxmoxKeyAPIParse.DISK_USED,
-        name="Disk used",
-        icon="mdi:harddisk",
-        native_unit_of_measurement=UnitOfInformation.BYTES,
-        device_class=SensorDeviceClass.DATA_SIZE,
-        state_class=SensorStateClass.MEASUREMENT,
-        suggested_display_precision=2,
-<<<<<<< HEAD
-        translation_key="memory_free",
-=======
-        suggested_unit_of_measurement=UnitOfInformation.GIGABYTES,
-        entity_registry_enabled_default=False,
->>>>>>> 070c9f21
-    ),
-    ProxmoxSensorEntityDescription(
-        key="disk_used_perc",
-        name="Disk used percentage",
-        icon="mdi:harddisk",
-        native_unit_of_measurement=PERCENTAGE,
-        conversion_fn=lambda x: (x * 100) if x > 0 else 0,
-        value_fn=lambda x: x[ProxmoxKeyAPIParse.DISK_USED]
-        / x[ProxmoxKeyAPIParse.DISK_TOTAL]
-        if x[ProxmoxKeyAPIParse.DISK_TOTAL] > 0
-        else 0,
-        state_class=SensorStateClass.MEASUREMENT,
-        suggested_display_precision=1,
-    ),
-    ProxmoxSensorEntityDescription(
         key=ProxmoxKeyAPIParse.MEMORY_FREE,
         name="Memory free",
         icon="mdi:memory",
@@ -133,12 +307,8 @@
         device_class=SensorDeviceClass.DATA_SIZE,
         state_class=SensorStateClass.MEASUREMENT,
         suggested_display_precision=2,
-<<<<<<< HEAD
-        entity_registry_enabled_default=False,
-        translation_key="memory_total",
-=======
-        suggested_unit_of_measurement=UnitOfInformation.GIGABYTES,
->>>>>>> 070c9f21
+        suggested_unit_of_measurement=UnitOfInformation.GIGABYTES,
+        translation_key="memory_free",
     ),
     ProxmoxSensorEntityDescription(
         key="memory_free_perc",
@@ -151,12 +321,9 @@
         if x[ProxmoxKeyAPIParse.MEMORY_TOTAL] > 0
         else 0,
         state_class=SensorStateClass.MEASUREMENT,
-        suggested_display_precision=2,
-<<<<<<< HEAD
+        suggested_display_precision=1,
         translation_key="memory_free_perc",
-=======
-        entity_registry_enabled_default=False,
->>>>>>> 070c9f21
+        entity_registry_enabled_default=False,
     ),
     ProxmoxSensorEntityDescription(
         key=ProxmoxKeyAPIParse.MEMORY_TOTAL,
@@ -168,7 +335,7 @@
         suggested_display_precision=2,
         suggested_unit_of_measurement=UnitOfInformation.GIGABYTES,
         entity_registry_enabled_default=False,
-        translation_key="swap_total",
+        translation_key="memory_total",
     ),
     ProxmoxSensorEntityDescription(
         key=ProxmoxKeyAPIParse.MEMORY_USED,
@@ -179,6 +346,7 @@
         state_class=SensorStateClass.MEASUREMENT,
         suggested_display_precision=2,
         suggested_unit_of_measurement=UnitOfInformation.GIGABYTES,
+        translation_key="memory_used",
     ),
     ProxmoxSensorEntityDescription(
         key="memory_used_perc",
@@ -191,80 +359,32 @@
         if x[ProxmoxKeyAPIParse.MEMORY_TOTAL] > 0
         else 0,
         state_class=SensorStateClass.MEASUREMENT,
-        suggested_display_precision=2,
-    ),
-    ProxmoxSensorEntityDescription(
-        key=ProxmoxKeyAPIParse.SWAP_FREE,
-        name="Swap free",
-        icon="mdi:memory",
-        native_unit_of_measurement=UnitOfInformation.BYTES,
-        device_class=SensorDeviceClass.DATA_SIZE,
-        state_class=SensorStateClass.MEASUREMENT,
-        suggested_display_precision=2,
-<<<<<<< HEAD
-        entity_registry_enabled_default=False,
-        translation_key="swap_free",
-=======
-        suggested_unit_of_measurement=UnitOfInformation.GIGABYTES,
->>>>>>> 070c9f21
-    ),
-    ProxmoxSensorEntityDescription(
-        key="swap_free_perc",
-        name="Swap free percentage",
-        icon="mdi:memory",
-        native_unit_of_measurement=PERCENTAGE,
-        conversion_fn=lambda x: (x * 100) if x > 0 else 0,
-        value_fn=lambda x: x[ProxmoxKeyAPIParse.SWAP_FREE]
-        / x[ProxmoxKeyAPIParse.SWAP_TOTAL]
-        if x[ProxmoxKeyAPIParse.SWAP_TOTAL] > 0
-        else 0,
-        state_class=SensorStateClass.MEASUREMENT,
-        suggested_display_precision=2,
-<<<<<<< HEAD
-        translation_key="swap_free_perc",
-    ),
-    ProxmoxSensorEntityDescription(
-        key=ProxmoxKeyAPIParse.DISK_TOTAL,
-        name="Disk total",
-        icon="mdi:harddisk",
-        native_unit_of_measurement=UnitOfInformation.GIGABYTES,
-        conversion_fn=lambda x: (x / 1073741824),
-        state_class=SensorStateClass.MEASUREMENT,
-        suggested_display_precision=2,
-=======
->>>>>>> 070c9f21
-        entity_registry_enabled_default=False,
-        translation_key="disk_total",
-    ),
-    ProxmoxSensorEntityDescription(
-        key=ProxmoxKeyAPIParse.SWAP_TOTAL,
-        name="Swap total",
-        icon="mdi:memory",
-        native_unit_of_measurement=UnitOfInformation.BYTES,
-        device_class=SensorDeviceClass.DATA_SIZE,
-        state_class=SensorStateClass.MEASUREMENT,
-        suggested_display_precision=2,
-        suggested_unit_of_measurement=UnitOfInformation.GIGABYTES,
-        entity_registry_enabled_default=False,
-        translation_key="disk_used",
-    ),
-    ProxmoxSensorEntityDescription(
-        key="swap_used_perc",
-        name="Swap used percentage",
-        icon="mdi:memory",
-        native_unit_of_measurement=PERCENTAGE,
-        conversion_fn=lambda x: (x * 100) if x > 0 else 0,
-        value_fn=lambda x: 1
-        - (x[ProxmoxKeyAPIParse.SWAP_FREE] / x[ProxmoxKeyAPIParse.SWAP_TOTAL])
-        if x[ProxmoxKeyAPIParse.SWAP_TOTAL] > 0
-        else 0,
-        state_class=SensorStateClass.MEASUREMENT,
-<<<<<<< HEAD
-        suggested_display_precision=1,
-        translation_key="disk_free_perc",
-=======
-        suggested_display_precision=2,
->>>>>>> 070c9f21
+        suggested_display_precision=1,
+        translation_key="memory_used_perc",
+    ),
+    ProxmoxSensorEntityDescription(
+        key=ProxmoxKeyAPIParse.NETWORK_IN,
+        name="Network in",
+        icon="mdi:download-network-outline",
+        native_unit_of_measurement=UnitOfInformation.BYTES,
+        device_class=SensorDeviceClass.DATA_SIZE,
+        state_class=SensorStateClass.MEASUREMENT,
+        suggested_display_precision=2,
+        suggested_unit_of_measurement=UnitOfInformation.MEGABYTES,
+        entity_registry_enabled_default=False,
+        translation_key="network_in",
+    ),
+    ProxmoxSensorEntityDescription(
+        key=ProxmoxKeyAPIParse.NETWORK_OUT,
+        name="Network out",
+        icon="mdi:upload-network-outline",
+        native_unit_of_measurement=UnitOfInformation.BYTES,
+        device_class=SensorDeviceClass.DATA_SIZE,
+        state_class=SensorStateClass.MEASUREMENT,
+        suggested_display_precision=2,
+        suggested_unit_of_measurement=UnitOfInformation.MEGABYTES,
+        entity_registry_enabled_default=False,
+        translation_key="network_out",
     ),
     ProxmoxSensorEntityDescription(
         key=ProxmoxKeyAPIParse.UPTIME,
@@ -275,178 +395,6 @@
         ),
         device_class=SensorDeviceClass.TIMESTAMP,
         translation_key="uptime",
-    ),
-)
-
-
-PROXMOX_SENSOR_VM: Final[tuple[ProxmoxSensorEntityDescription, ...]] = (
-    ProxmoxSensorEntityDescription(
-        key="disk_free_perc",
-        name="Disk free percentage",
-        icon="mdi:harddisk",
-        native_unit_of_measurement=PERCENTAGE,
-        conversion_fn=lambda x: (x * 100) if x > 0 else 0,
-        value_fn=lambda x: 1
-        - x[ProxmoxKeyAPIParse.DISK_USED] / x[ProxmoxKeyAPIParse.DISK_TOTAL]
-        if x[ProxmoxKeyAPIParse.DISK_TOTAL] > 0
-        else 0,
-        state_class=SensorStateClass.MEASUREMENT,
-<<<<<<< HEAD
-        suggested_display_precision=2,
-        entity_registry_enabled_default=False,
-        translation_key="disk_used",
-=======
-        suggested_display_precision=1,
->>>>>>> 070c9f21
-    ),
-    ProxmoxSensorEntityDescription(
-        key=ProxmoxKeyAPIParse.DISK_TOTAL,
-        name="Disk total",
-        icon="mdi:harddisk-plus",
-        native_unit_of_measurement=UnitOfInformation.BYTES,
-        device_class=SensorDeviceClass.DATA_SIZE,
-        state_class=SensorStateClass.MEASUREMENT,
-        suggested_display_precision=2,
-        suggested_unit_of_measurement=UnitOfInformation.GIGABYTES,
-        entity_registry_enabled_default=False,
-        translation_key="disk_total",
-    ),
-    ProxmoxSensorEntityDescription(
-        key=ProxmoxKeyAPIParse.DISK_USED,
-        name="Disk used",
-        icon="mdi:harddisk",
-        native_unit_of_measurement=UnitOfInformation.BYTES,
-        device_class=SensorDeviceClass.DATA_SIZE,
-        state_class=SensorStateClass.MEASUREMENT,
-        suggested_display_precision=2,
-        suggested_unit_of_measurement=UnitOfInformation.GIGABYTES,
-        entity_registry_enabled_default=False,
-    ),
-    ProxmoxSensorEntityDescription(
-        key="disk_used_perc",
-        name="Disk used percentage",
-        icon="mdi:harddisk",
-        native_unit_of_measurement=PERCENTAGE,
-        conversion_fn=lambda x: (x * 100) if x > 0 else 0,
-        value_fn=lambda x: x[ProxmoxKeyAPIParse.DISK_USED]
-        / x[ProxmoxKeyAPIParse.DISK_TOTAL]
-        if x[ProxmoxKeyAPIParse.DISK_TOTAL] > 0
-        else 0,
-        state_class=SensorStateClass.MEASUREMENT,
-        suggested_display_precision=1,
-        translation_key="disk_free_perc",
-    ),
-    ProxmoxSensorEntityDescription(
-        key=ProxmoxKeyAPIParse.CPU,
-        name="CPU used",
-        icon="mdi:cpu-64-bit",
-        native_unit_of_measurement=PERCENTAGE,
-        conversion_fn=lambda x: (x * 100) if x > 0 else 0,
-        state_class=SensorStateClass.MEASUREMENT,
-        suggested_display_precision=1,
-        translation_key="cpu_used",
-    ),
-    ProxmoxSensorEntityDescription(
-        key=ProxmoxKeyAPIParse.MEMORY_FREE,
-        name="Memory free",
-        icon="mdi:memory",
-        native_unit_of_measurement=UnitOfInformation.BYTES,
-        device_class=SensorDeviceClass.DATA_SIZE,
-        state_class=SensorStateClass.MEASUREMENT,
-        suggested_display_precision=2,
-<<<<<<< HEAD
-        translation_key="memory_used",
-=======
-        suggested_unit_of_measurement=UnitOfInformation.GIGABYTES,
->>>>>>> 070c9f21
-    ),
-    ProxmoxSensorEntityDescription(
-        key="memory_free_perc",
-        name="Memory free percentage",
-        icon="mdi:memory",
-        native_unit_of_measurement=PERCENTAGE,
-        conversion_fn=lambda x: (x * 100) if x > 0 else 0,
-        value_fn=lambda x: x[ProxmoxKeyAPIParse.MEMORY_FREE]
-        / x[ProxmoxKeyAPIParse.MEMORY_TOTAL]
-        if x[ProxmoxKeyAPIParse.MEMORY_TOTAL] > 0
-        else 0,
-        state_class=SensorStateClass.MEASUREMENT,
-<<<<<<< HEAD
-        suggested_display_precision=2,
-        translation_key="memory_free",
-=======
-        suggested_display_precision=1,
-        entity_registry_enabled_default=False,
->>>>>>> 070c9f21
-    ),
-    ProxmoxSensorEntityDescription(
-        key=ProxmoxKeyAPIParse.MEMORY_TOTAL,
-        name="Memory total",
-        icon="mdi:memory",
-        native_unit_of_measurement=UnitOfInformation.BYTES,
-        device_class=SensorDeviceClass.DATA_SIZE,
-        state_class=SensorStateClass.MEASUREMENT,
-        suggested_display_precision=2,
-        suggested_unit_of_measurement=UnitOfInformation.GIGABYTES,
-        entity_registry_enabled_default=False,
-        translation_key="memory_total",
-    ),
-    ProxmoxSensorEntityDescription(
-        key=ProxmoxKeyAPIParse.MEMORY_USED,
-        name="Memory used",
-        icon="mdi:memory",
-        native_unit_of_measurement=UnitOfInformation.BYTES,
-        device_class=SensorDeviceClass.DATA_SIZE,
-        state_class=SensorStateClass.MEASUREMENT,
-        suggested_display_precision=2,
-        suggested_unit_of_measurement=UnitOfInformation.GIGABYTES,
-    ),
-    ProxmoxSensorEntityDescription(
-        key="memory_used_perc",
-        name="Memory used percentage",
-        icon="mdi:memory",
-        native_unit_of_measurement=PERCENTAGE,
-        conversion_fn=lambda x: (x * 100) if x > 0 else 0,
-        value_fn=lambda x: x[ProxmoxKeyAPIParse.MEMORY_USED]
-        / x[ProxmoxKeyAPIParse.MEMORY_TOTAL]
-        if x[ProxmoxKeyAPIParse.MEMORY_TOTAL] > 0
-        else 0,
-        state_class=SensorStateClass.MEASUREMENT,
-        suggested_display_precision=1,
-        translation_key="memory_free_perc",
-    ),
-    ProxmoxSensorEntityDescription(
-        key=ProxmoxKeyAPIParse.NETWORK_IN,
-        name="Network in",
-        icon="mdi:download-network-outline",
-        native_unit_of_measurement=UnitOfInformation.BYTES,
-        device_class=SensorDeviceClass.DATA_SIZE,
-        state_class=SensorStateClass.MEASUREMENT,
-        suggested_display_precision=2,
-        suggested_unit_of_measurement=UnitOfInformation.MEGABYTES,
-        entity_registry_enabled_default=False,
-        translation_key="network_in",
-    ),
-    ProxmoxSensorEntityDescription(
-        key=ProxmoxKeyAPIParse.NETWORK_OUT,
-        name="Network out",
-        icon="mdi:upload-network-outline",
-        native_unit_of_measurement=UnitOfInformation.BYTES,
-        device_class=SensorDeviceClass.DATA_SIZE,
-        state_class=SensorStateClass.MEASUREMENT,
-        suggested_display_precision=2,
-        suggested_unit_of_measurement=UnitOfInformation.MEGABYTES,
-        entity_registry_enabled_default=False,
-        translation_key="network_out",
-    ),
-    ProxmoxSensorEntityDescription(
-        key=ProxmoxKeyAPIParse.UPTIME,
-        name="Uptime",
-        icon="mdi:database-clock-outline",
-        conversion_fn=lambda x: (
-            dt_util.utcnow() - timedelta(seconds=x) if x > 0 else None
-        ),
-        device_class=SensorDeviceClass.TIMESTAMP,
     ),
 )
 
